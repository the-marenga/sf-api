#![allow(clippy::module_name_repetitions)]
use std::time::Duration;

use chrono::{DateTime, Local};
use enum_map::{Enum, EnumMap};
use num_derive::FromPrimitive;
use strum::{EnumIter, IntoEnumIterator};

use super::{ArrSkip, CCGet, CFPGet, CSTGet, EnumMapGet, SFError, ServerTime};

#[derive(Debug, Default, Clone)]
#[cfg_attr(feature = "serde", derive(serde::Serialize, serde::Deserialize))]
/// The information about a characters underworld
pub struct Underworld {
    /// All the buildings, that the underworld can have. If they are not yet
    /// build, they are level 0
    pub buildings: EnumMap<UnderworldBuildingType, UnderworldBuilding>,
    /// Information about all the buildable units in the underworld
    pub units: EnumMap<UnderworldUnitType, UnderworldUnit>,
    /// All information about the production of resources in the underworld
    pub production: EnumMap<UnderworldResourceType, UnderworldProduction>,
    /// The `last_collectable` value in `UnderworldProduction` is always out of
    /// date. Refer to the `Fortress.last_collectable_updated` for more
    /// information
    pub last_collectable_update: Option<DateTime<Local>>,

    // Both XP&silver are not really resources, so I just have this here,
    // instead of in a resource info struct like in fortress
    /// The current souls in the underworld
    pub souls_current: u64,
    /// The maximum amount of souls, that you can store in the underworld.  If
    /// `current == limit`, you will not be able to collect resources from
    /// the building
    pub souls_limit: u64,

    /// The building, that is currently being upgraded
    pub upgrade_building: Option<UnderworldBuildingType>,
    /// The time at which the upgrade is finished
    pub upgrade_finish: Option<DateTime<Local>>,
    /// The time the building upgrade began
    pub upgrade_begin: Option<DateTime<Local>>,

    /// The combined level of all buildings in the underworld, which is
    /// equivalent to honor
    pub honor: u16,
    /// The amount of players, that have been lured into the underworld today
    pub lured_today: u16,
}

#[derive(Debug, Default, Clone, Copy)]
#[cfg_attr(feature = "serde", derive(serde::Serialize, serde::Deserialize))]
/// The price an upgrade, or building something in the underworld costs. These
/// are always for one upgrade/build, which is important for unit builds
pub struct UnderworldCost {
    /// The time it takes to complete one build/upgrade
    pub time: Duration,
    /// The price in silver this costs
    pub silver: u64,
    /// The price in sould this costs
    pub souls: u64,
}

impl UnderworldCost {
    pub(crate) fn parse(data: &[i64]) -> Result<UnderworldCost, SFError> {
        Ok(UnderworldCost {
            time: Duration::from_secs(data.csiget(0, "u time cost", 0)?),
            // Guessing here
            silver: data.csiget(1, "u silver cost", u64::MAX)?,
            souls: data.csiget(2, "u sould cost", u64::MAX)?,
        })
    }
}

impl Underworld {
    pub(crate) fn update_building_prices(
        &mut self,
        data: &[i64],
    ) -> Result<(), SFError> {
        for (pos, typ) in UnderworldBuildingType::iter().enumerate() {
            self.buildings.get_mut(typ).upgrade_cost = UnderworldCost::parse(
                data.skip(pos * 3, "underworld building prices")?,
            )?;
        }
        Ok(())
    }

    pub(crate) fn update_underworld_unit_prices(
        &mut self,
        data: &[i64],
    ) -> Result<(), SFError> {
        for (pos, typ) in UnderworldUnitType::iter().enumerate() {
            self.units.get_mut(typ).upgrade_next_lvl =
                data.csiget(pos * 3, "uunit next lvl", 0)?;
            self.units.get_mut(typ).upgrade_cost.silver =
                data.csiget(1 + pos * 3, "uunit upgrade gold", 0)?;
            self.units.get_mut(typ).upgrade_cost.souls =
                data.csiget(2 + pos * 3, "uunit upgrade gold", 0)?;
        }
        Ok(())
    }

    pub(crate) fn update(
        &mut self,
        data: &[i64],
        server_time: ServerTime,
    ) -> Result<(), SFError> {
        for (pos, typ) in UnderworldBuildingType::iter().enumerate() {
            self.buildings.get_mut(typ).level =
                data.csiget(448 + pos, "building level", 0)?;
        }

        for (i, typ) in UnderworldUnitType::iter().enumerate() {
            let start = 146 + i * 148;
            self.units.get_mut(typ).upgraded_amount =
                data.csiget(start, "uunit upgrade level", 0)?;
            self.units.get_mut(typ).count =
                data.csiget(start + 1, "uunit count", 0)?;
            self.units.get_mut(typ).total_attributes =
                data.csiget(start + 2, "uunit atr bonus", 0)?;
            self.units.get_mut(typ).level =
                data.csiget(start + 3, "uunit level", 0)?;
        }

        #[allow(clippy::enum_glob_use)]
        {
            use UnderworldResourceType::*;
            self.production.get_mut(Souls).last_collectable =
                data.csiget(459, "uu souls in building", 0)?;
            self.production.get_mut(Souls).limit =
                data.csiget(460, "uu sould max in building", 0)?;
            self.souls_limit = data.csiget(461, "uu souls max saved", 0)?;
            self.production.get_mut(Souls).per_hour =
                data.csiget(463, "uu souls per hour", 0)?;

            self.production.get_mut(Silver).last_collectable =
                data.csiget(464, "uu gold in building", 0)?;
            self.production.get_mut(Silver).limit =
                data.csiget(465, "uu max gold in building", 0)?;
            self.production.get_mut(Silver).per_hour =
                data.csiget(466, "uu gold ", 0)?;

            self.production.get_mut(ThirstForAdventure).last_collectable =
                data.csiget(473, "uu alu in building", 0)?;
            self.production.get_mut(ThirstForAdventure).limit =
                data.csiget(474, "uu max stored alu", 0)?;
            self.production.get_mut(ThirstForAdventure).per_hour =
                data.csiget(475, "uu alu per day", 0)?;
        }

        self.last_collectable_update =
            data.cstget(467, "uw resource time", server_time)?;
        self.upgrade_building =
            data.cfpget(468, "u building upgrade", |x| x - 1)?;
        self.upgrade_finish = data.cstget(469, "u expand end", server_time)?;
        self.upgrade_begin =
            data.cstget(470, "u upgrade begin", server_time)?;
        self.honor = data.csiget(471, "uu honor", 0)?;
        self.lured_today = data.csiget(472, "u battles today", 0)?;
        Ok(())
    }
}

#[derive(Debug, Clone, Copy, strum::EnumCount, Enum, PartialEq)]
#[cfg_attr(feature = "serde", derive(serde::Serialize, serde::Deserialize))]
#[allow(missing_docs)]
/// The type of a producible resource in the underworld
<<<<<<< HEAD
pub enum UnderWorldResourceType {
    Silver = 0,
    Souls = 1,
=======
pub enum UnderworldResourceType {
    Souls = 0,
    Silver = 1,
>>>>>>> 90dc743b
    #[doc(alias = "ALU")]
    ThirstForAdventure = 2,
}

#[derive(Debug, Default, Clone)]
#[cfg_attr(feature = "serde", derive(serde::Serialize, serde::Deserialize))]
/// Information about the producion of a resource in the fortress.  Note that
/// experience will not have some of these fields
pub struct UnderworldProduction {
    /// The amount the production building has already produced, that you can
    /// collect. Note that this value will be out of date by some amount of
    /// time. If you need the exact current amount collectable, look at
    /// `last_collectable_update`
    pub last_collectable: u64,
    /// The maximum amount of this resource, that this building can store. If
    /// `building_collectable == building_limit` the production stops
    pub limit: u64,
    /// The amount of this resource the corresponding production building
    /// produces per hour. The adventuromatics amount will be per day here
    pub per_hour: u64,
}

#[derive(
    Debug,
    Clone,
    Copy,
    FromPrimitive,
    strum::EnumCount,
    Enum,
    EnumIter,
    PartialEq,
)]
#[cfg_attr(feature = "serde", derive(serde::Serialize, serde::Deserialize))]
#[allow(missing_docs)]
/// The type of building in the underworld
pub enum UnderworldBuildingType {
    HeartOfDarkness = 0,
    Gate = 1,
    GoldPit = 2,
    SoulExtractor = 3,
    GoblinPit = 4,
    TortureChamber = 5,
    GladiatorTrainer = 6,
    TrollBlock = 7,
    Adventuromatic = 8,
    Keeper = 9,
}

#[derive(Debug, Clone, Copy, strum::EnumCount, Enum, EnumIter, PartialEq)]
#[cfg_attr(feature = "serde", derive(serde::Serialize, serde::Deserialize))]
#[allow(missing_docs)]
/// The type of unit in the underworld
pub enum UnderworldUnitType {
    Goblin = 0,
    Troll = 1,
    Keeper = 2,
}

#[derive(Debug, Default, Clone, Copy)]
#[cfg_attr(feature = "serde", derive(serde::Serialize, serde::Deserialize))]
/// Information about the current building state of a building
pub struct UnderworldBuilding {
    /// The current level of this building. If this is 0, it has not yet been
    /// built
    pub level: u8,
    /// The amount of resources it costs to upgrade to the next level
    pub upgrade_cost: UnderworldCost,
}

#[derive(Debug, Default, Clone)]
#[cfg_attr(feature = "serde", derive(serde::Serialize, serde::Deserialize))]
/// Information about a single type of unit
pub struct UnderworldUnit {
    /// The current (battle) level this unit has
    pub level: u16,
    /// The amount of units the character has of this type
    pub count: u16,
    /// The total amount of attributes this unit has
    pub total_attributes: u32,

    /// The amount of times this unit has been upgraded already
    pub upgraded_amount: u16,

    /// The price to pay for this unit to be upgraded once
    pub upgrade_cost: UnderworldCost,
    /// The level this unit will have, when the upgrade has been bought
    pub upgrade_next_lvl: u16,
}<|MERGE_RESOLUTION|>--- conflicted
+++ resolved
@@ -164,15 +164,9 @@
 #[cfg_attr(feature = "serde", derive(serde::Serialize, serde::Deserialize))]
 #[allow(missing_docs)]
 /// The type of a producible resource in the underworld
-<<<<<<< HEAD
-pub enum UnderWorldResourceType {
-    Silver = 0,
-    Souls = 1,
-=======
 pub enum UnderworldResourceType {
     Souls = 0,
     Silver = 1,
->>>>>>> 90dc743b
     #[doc(alias = "ALU")]
     ThirstForAdventure = 2,
 }
