use std::num::NonZeroU8;

use chrono::{DateTime, Local};
use enum_map::Enum;
use log::error;
use num_derive::FromPrimitive;
use strum::EnumIter;

use super::*;
use crate::{PlayerId, gamestate::items::*, misc::*};

#[derive(Debug, Default, Clone)]
#[cfg_attr(feature = "serde", derive(serde::Serialize, serde::Deserialize))]
/// Information about the Hellevator event on the server. If it is active, you
/// can get more detailed info via `active()`
pub struct HellevatorEvent {
    /// The time the hellevator event was enabled at
    pub start: Option<DateTime<Local>>,
    /// The time the hellevator event will be disabled at
    pub end: Option<DateTime<Local>>,
    /// The time at which you will no longer be able to collect things for the
    /// hellevator
    pub collect_time_end: Option<DateTime<Local>>,
    /// Contains the hellevator. This can be some(x), even if the event is not
    /// going, so you should use the `active()` functions to get this
    pub(crate) active: Option<Hellevator>,
}

#[derive(Debug)]
pub enum HellevatorStatus<'a> {
    /// The event is ongoing, but you have to send a `HellevatorEnter` command
    /// to start using it
    NotEntered,
    /// The event is currently not available
    NotAvailable,
    /// The event has ended, but you can still claim the final reward
    RewardClaimable,
    /// A reference to the
    Active(&'a Hellevator),
}

impl HellevatorEvent {
    /// Checks if the event has started and not yet ended compared to the
    /// current time
    #[must_use]
    pub fn is_event_ongoing(&self) -> bool {
        let now = Local::now();
        matches!((self.start, self.end), (Some(start), Some(end)) if end > now && start < now)
    }

    /// If the Hellevator event is active, this returns a reference to the
    /// Information about it. Note that you still need to check the level >= 10
    /// requirement yourself
    #[must_use]
    pub fn status(&self) -> HellevatorStatus<'_> {
        match self.active.as_ref() {
            None => HellevatorStatus::NotAvailable,
            Some(h) if !self.is_event_ongoing() => {
                if let Some(cend) = self.collect_time_end
                    && !h.has_final_reward
                    && Local::now() < cend
                {
                    return HellevatorStatus::RewardClaimable;
                }
                HellevatorStatus::NotAvailable
            }
            Some(h) if h.current_floor == 0 => HellevatorStatus::NotEntered,
            Some(h) => HellevatorStatus::Active(h),
        }
    }

    // /// If the Hellevator event is active, this returns a mutable reference
    // to /// the Information about it
    // #[must_use]
    // pub fn active_mut(&mut self) -> Option<&mut Hellevator> {
    //     let is_active = self.is_event_ongoing();
    //     self.active.as_mut().filter(|_| is_active)
    // }
}

#[derive(Debug, Default, Clone)]
#[cfg_attr(feature = "serde", derive(serde::Serialize, serde::Deserialize))]
pub struct Hellevator {
    pub key_cards: u32,
    pub current_floor: u32,
    pub points: u32,
    pub has_final_reward: bool,

    pub guild_points_today: u32,
    pub guild_rank: u32,
    pub guild_raid_floors: Vec<HellevatorRaidFloor>,

    pub guild_raid_signup_start: DateTime<Local>,
    pub guild_raid_start: DateTime<Local>,
    pub monster_rewards: Vec<HellevatorMonsterReward>,

    pub own_best_floor: u32,
    pub shop_items: [HellevatorShopTreat; 3],

    pub current_treat: Option<HellevatorShopTreat>,

    pub next_card_generated: Option<DateTime<Local>>,
    pub next_reset: Option<DateTime<Local>>,
    pub start_contrib_date: Option<DateTime<Local>>,

    pub rewards_yesterday: Option<HellevatorDailyReward>,
    pub rewards_today: Option<HellevatorDailyReward>,
    pub rewards_next: Option<HellevatorDailyReward>,

    pub daily_treat_bonus: Option<HellevatorTreatBonus>,

    pub current_monster: Option<HellevatorMonster>,

    pub earned_today: u32,
    pub earned_yesterday: u32,

    pub(crate) brackets: Vec<u32>,
}

#[derive(Debug, Default, Clone)]
#[cfg_attr(feature = "serde", derive(serde::Serialize, serde::Deserialize))]
pub struct HellevatorTreatBonus {
    pub typ: HellevatorTreatBonusType,
    pub amount: u32,
}

#[derive(Debug, Default, Clone)]
#[cfg_attr(feature = "serde", derive(serde::Serialize, serde::Deserialize))]
pub struct HellevatorMonster {
    pub id: i64,
    pub level: u32,
    pub typ: HellevatorMonsterElement,
}

#[derive(Debug, Clone, Default, Copy, PartialEq, Eq, Hash, FromPrimitive)]
#[cfg_attr(feature = "serde", derive(serde::Serialize, serde::Deserialize))]
pub enum HellevatorMonsterElement {
    Fire = 1,
    Cold = 2,
    Lightning = 3,
    #[default]
    Unknown = 240,
}

impl HellevatorMonster {
    pub(crate) fn parse(data: &[i64]) -> Result<Self, SFError> {
        Ok(HellevatorMonster {
            id: data.cget(0, "h monster id")?,
            level: data.csiget(1, "h monster level", 0)?,
            typ: data.cfpget(2, "h monster typ", |a| a)?.unwrap_or_default(),
        })
    }
}

impl HellevatorTreatBonus {
    pub(crate) fn parse(data: &[i64]) -> Result<Self, SFError> {
        Ok(HellevatorTreatBonus {
            typ: data
                .cfpget(0, "hellevator treat bonus", |a| a)?
                .unwrap_or_default(),
            amount: data.csiget(1, "hellevator treat bonus a", 0)?,
        })
    }
}

#[derive(Debug, Clone, Default, Copy, PartialEq, Eq, Hash, FromPrimitive)]
#[cfg_attr(feature = "serde", derive(serde::Serialize, serde::Deserialize))]
pub enum HellevatorTreatBonusType {
    ExtraDamage = 14,
    #[default]
    Unknown = 240,
}

#[derive(Debug, Default, Clone)]
#[cfg_attr(feature = "serde", derive(serde::Serialize, serde::Deserialize))]
pub struct HellevatorMonsterReward {
    pub typ: HellevatorMonsterRewardTyp,
    pub amount: u64,
}

#[derive(Debug, Clone, Default, Copy, PartialEq, Eq, Hash)]
#[cfg_attr(feature = "serde", derive(serde::Serialize, serde::Deserialize))]
pub enum HellevatorMonsterRewardTyp {
    Points,
    Tickets,
    Mushrooms,
    Silver,
    LuckyCoin,
    Wood,
    Stone,
    Arcane,
    Metal,
    Souls,
    Fruit(HabitatType),

    #[default]
<<<<<<< HEAD
    Unknown,
}

impl HellevatorMonsterRewardTyp {
    pub(crate) fn parse(data: i64) -> HellevatorMonsterRewardTyp {
        match data {
            1 => HellevatorMonsterRewardTyp::Points,
            2 => HellevatorMonsterRewardTyp::Tickets,
            3 => HellevatorMonsterRewardTyp::Mushrooms,
            4 => HellevatorMonsterRewardTyp::Silver,
            5 => HellevatorMonsterRewardTyp::LuckyCoin,
            6 => HellevatorMonsterRewardTyp::Wood,
            7 => HellevatorMonsterRewardTyp::Stone,
            8 => HellevatorMonsterRewardTyp::Arcane,
            9 => HellevatorMonsterRewardTyp::Metal,
            10 => HellevatorMonsterRewardTyp::Souls,
            11 => HellevatorMonsterRewardTyp::Fruit(HabitatType::Shadow),
            12 => HellevatorMonsterRewardTyp::Fruit(HabitatType::Light),
            13 => HellevatorMonsterRewardTyp::Fruit(HabitatType::Earth),
            14 => HellevatorMonsterRewardTyp::Fruit(HabitatType::Fire),
            15 => HellevatorMonsterRewardTyp::Fruit(HabitatType::Water),

            _ => HellevatorMonsterRewardTyp::Unknown,
        }
    }
=======
    Unknown = 99,
>>>>>>> 90dc743b
}

#[derive(Debug, Default, Clone)]
#[cfg_attr(feature = "serde", derive(serde::Serialize, serde::Deserialize))]
pub struct HellevatorRaidFloor {
    pub(crate) today: i64,
    pub(crate) yesterday: i64,

    pub point_reward: u32,
    pub silver_reward: u64,

    pub today_assigned: Vec<String>,
    pub yesterday_assigned: Vec<String>,
}

#[derive(Debug, Clone, Default, Copy, PartialEq, Eq, Hash, FromPrimitive)]
#[non_exhaustive]
#[cfg_attr(feature = "serde", derive(serde::Serialize, serde::Deserialize))]
pub enum HellevatorTreatType {
    ChocolateChilliPepper = 1,
    PeppermintChocolate = 2,
    Electroshock = 3,
    ChillIceCream = 4,
    CracklingChewingGum = 5,
    PeppermintChewingGum = 6,
    BeerBiscuit = 7,
    GingerBreadHeart = 8,
    FortuneCookie = 9,
    CannedSpinach = 10,
    StoneBiscuit = 11,
    OrganicGranolaBar = 12,
    ChocolateGoldCoin = 13,
    #[default]
    Unknown = 230,
}

#[derive(Debug, Default, Clone)]
#[cfg_attr(feature = "serde", derive(serde::Serialize, serde::Deserialize))]
pub struct HellevatorShopTreat {
    pub is_special: bool,
    pub typ: HellevatorTreatType,
    pub price: u32,
    pub duration: u32,
    pub effect_strength: u32,
}

#[derive(Debug, Clone, Default, PartialEq, Eq)]
#[cfg_attr(feature = "serde", derive(serde::Serialize, serde::Deserialize))]
pub struct HellevatorDailyReward {
    // TODO: What is the purpose of these fields?
    pub(crate) start_level: u16,
    pub(crate) end_level: u16,

    pub gold_chests: u16,
    pub silver: u64,

    pub fortress_chests: u16,
    pub wood: u64,
    pub stone: u64,

    pub blacksmith_chests: u16,
    pub arcane: u64,
    pub metal: u64,
}

impl HellevatorDailyReward {
    /// Returns `true` if the daily reward can be claimed
    #[must_use]
    pub fn claimable(&self) -> bool {
        self.gold_chests > 0
            || self.fortress_chests > 0
            || self.blacksmith_chests > 0
    }

    pub(crate) fn parse(data: &[i64]) -> Option<HellevatorDailyReward> {
        if data.len() < 10 {
            return None;
        }

        Some(HellevatorDailyReward {
            start_level: data.csiget(0, "start level", 0).unwrap_or(0),
            end_level: data.csiget(1, "end level", 0).unwrap_or(0),
            gold_chests: data.csiget(2, "gold chests", 0).unwrap_or(0),
            silver: data.csiget(5, "silver reward", 0).unwrap_or(0),
            fortress_chests: data.csiget(3, "ft chests", 0).unwrap_or(0),
            wood: data.csiget(6, "wood reward", 0).unwrap_or(0),
            stone: data.csiget(7, "stone reward", 0).unwrap_or(0),
            blacksmith_chests: data.csiget(4, "bs chests", 0).unwrap_or(0),
            arcane: data.csiget(8, "arcane reward", 0).unwrap_or(0),
            metal: data.csiget(9, "metal reward", 0).unwrap_or(0),
        })
    }
}

impl Hellevator {
    /// Converts the rank of a guild in the Hellevator into the reward bracket,
    /// that they would be in (1 to 25). If the rank would gain no rewards, none
    /// is returned here
    #[must_use]
    pub fn rank_to_rewards_rank(&self, rank: u32) -> Option<u32> {
        let mut rank_limit = 0;
        let mut bracket = 0;
        for bracket_len in &self.brackets {
            bracket += 1;
            rank_limit += *bracket_len;
            if rank <= rank_limit {
                return Some(bracket);
            }
        }
        None
    }

    pub(crate) fn update(
        &mut self,
        data: &[i64],
        server_time: ServerTime,
    ) -> Result<(), SFError> {
        self.key_cards = data.csiget(0, "h key cards", 0)?;
        self.next_card_generated = data.cstget(1, "next card", server_time)?;
        self.next_reset = data.cstget(2, "h next reset", server_time)?;
        self.current_floor = data.csiget(3, "h current floor", 0)?;
        self.points = data.csiget(4, "h points", 0)?;
        self.start_contrib_date =
            data.cstget(5, "start contrib", server_time)?;
        self.has_final_reward = data.cget(6, "hellevator final")? == 1;
        self.own_best_floor = data.csiget(7, "hellevator best rank", 0)?;

        for (pos, shop_item) in self.shop_items.iter_mut().enumerate() {
            let start = data.skip(8 + pos, "shop item start")?;
            shop_item.typ = start
                .cfpget(0, "hellevator shop treat", |a| a)?
                .unwrap_or_default();
            // FIXME: This is wrong
            shop_item.is_special =
                start.cget(3, "hellevator shop special")? > 0;
            shop_item.price =
                start.csiget(6, "hellevator shop price", u32::MAX)?;
            shop_item.duration =
                start.csiget(9, "hellevator shop duration", 0)?;
            shop_item.effect_strength =
                start.csiget(12, "hellevator effect str", 0)?;
        }

        let c_typ = data.cget(23, "current ctyp")?;
        self.current_treat = if c_typ > 0 {
            Some(HellevatorShopTreat {
                typ: FromPrimitive::from_i64(c_typ).unwrap_or_default(),
                is_special: data.cget(24, "current item special")? > 0,
                price: 0,
                duration: data.csiget(25, "current item remaining", 0)?,
                effect_strength: data.csiget(26, "current item effect", 0)?,
            })
        } else {
            None
        };

        self.earned_today = data.csiget(27, "points earned today", 0)?;
        // 28 => probably a "has acknowledged rank fall" msg
        self.earned_yesterday = data.csiget(29, "points earned yd", 0)?;
        // 30 => fallen to rank
        // 31 => ???
        Ok(())
    }
}

#[derive(Debug, Default, Clone)]
#[cfg_attr(feature = "serde", derive(serde::Serialize, serde::Deserialize))]
pub struct Witch {
    /// The item type the witch wants today
    pub required_item: Option<EquipmentSlot>,
    /// Whether or not the cauldron is bubbling
    pub cauldron_bubbling: bool,
    /// The enchant role collection progress from 0-100
    pub progress: u32,
    /// The price in silver to enchant an item
    pub enchantment_price: u64,
    /// Contains the ident to use when you want to apply the enchantment. If
    /// this is `None`, the enchantment has not been unlocked yet
    pub enchantments: EnumMap<Enchantment, Option<EnchantmentIdent>>,
}

#[derive(Debug, Clone, Copy, PartialEq, Eq)]
#[cfg_attr(feature = "serde", derive(serde::Serialize, serde::Deserialize))]
/// The S&F server needs a character specific value for enchanting items. This
/// is that value
pub struct EnchantmentIdent(pub(crate) NonZeroU8);

impl Witch {
    pub(crate) fn update(
        &mut self,
        data: &[i64],
        server_time: ServerTime,
    ) -> Result<(), SFError> {
        self.required_item = None;
        if data.cget(5, "w current item")? == 0 {
            self.required_item =
                ItemType::parse(data.skip(3, "witch item")?, server_time)?
                    .and_then(|a| a.equipment_slot());
        }
        if self.required_item.is_none() {
            self.cauldron_bubbling = true;
        } else {
            // I would like to offer the raw values here, but the -1 just
            // makes this annoying. A Option<(u32, u32)> is also weird
            let current: i32 = data.ciget(1, "witch current")?;
            let target: i32 = data.ciget(2, "witch target")?;
            #[allow(clippy::cast_sign_loss, clippy::cast_possible_truncation)]
            if current < 0 || target <= 0 {
                self.progress = 100;
            } else {
                let current = f64::from(current);
                let target = f64::from(target);
                self.progress = ((current / target) * 100.0) as u32;
            }
        }

        let e_count: u8 = data.ciget(7, "enchant count")?;
        for i in 0..e_count {
            let iid = data.cget(9 + 3 * i as usize, "iid")? - 1;
            let key = match iid {
                0 => continue,
                10 => Enchantment::SwordOfVengeance,
                30 => Enchantment::MariosBeard,
                40 => Enchantment::ManyFeetBoots,
                50 => Enchantment::ShadowOfTheCowboy,
                60 => Enchantment::AdventurersArchaeologicalAura,
                70 => Enchantment::ThirstyWanderer,
                80 => Enchantment::UnholyAcquisitiveness,
                90 => Enchantment::TheGraveRobbersPrayer,
                100 => Enchantment::RobberBaronRitual,
                x => {
                    warn!("Unknown witch enchant itemtype: {x}");
                    continue;
                }
            };
            if let Some(val) = NonZeroU8::new(i + 1) {
                *self.enchantments.get_mut(key) = Some(EnchantmentIdent(val));
            }
        }
        Ok(())
    }
}

#[derive(Debug, Clone, Default)]
#[cfg_attr(feature = "serde", derive(serde::Serialize, serde::Deserialize))]
pub struct Blacksmith {
    pub metal: u64,
    pub arcane: u64,
    pub dismantle_left: u8,
    /// This seems to keep track of when you last dismantled. No idea why
    pub last_dismantled: Option<DateTime<Local>>,
}

const PETS_PER_HABITAT: usize = 20;

#[derive(Debug, Default, Clone)]
#[cfg_attr(feature = "serde", derive(serde::Serialize, serde::Deserialize))]
pub struct Pets {
    /// The total amount of pets collected in all habitats
    pub total_collected: u16,
    /// The rank this pet collection achieved in the hall of fame
    pub rank: u32,
    /// The honor this pet collection has gained
    pub honor: u32,
    pub max_pet_level: u16,
    /// Information about the pvp opponent you can attack with your pets
    pub opponent: PetOpponent,
    /// Information about all the different habitats
    pub habitats: EnumMap<HabitatType, Habitat>,
    /// The next time the exploration will be possible without spending a
    /// mushroom
    pub next_free_exploration: Option<DateTime<Local>>,
    /// The bonus the player receives from pets
    pub atr_bonus: EnumMap<AttributeType, u32>,
}

#[derive(Debug, Default, Clone)]
#[cfg_attr(feature = "serde", derive(serde::Serialize, serde::Deserialize))]
pub struct Habitat {
    /// The state of the exploration of this habitat
    pub exploration: HabitatExploration,
    /// The amount of fruits you have for this class
    pub fruits: u16,
    /// Has this habitat already fought an opponent today. If so, they can not
    /// do this until the next day
    pub battled_opponent: bool,
    /// All the different pets you can collect in this habitat
    pub pets: [Pet; PETS_PER_HABITAT],
}

#[derive(Debug, Default, Clone)]
#[cfg_attr(feature = "serde", derive(serde::Serialize, serde::Deserialize))]
/// Represents the current state of the habitat exploration
pub enum HabitatExploration {
    #[default]
    /// Explored/won all 20 habitat battles. This means you can no longer fight
    /// in the habitat
    Finished,
    /// The habitat has not yet been fully explored
    Exploring {
        /// The amount of pets you have already won fights against (explored)
        /// 0..=19
        fights_won: u32,
        /// The level of the next habitat exploration fight
        next_fight_lvl: u16,
    },
}

#[derive(Debug, Default, Clone)]
#[cfg_attr(feature = "serde", derive(serde::Serialize, serde::Deserialize))]
pub struct PetOpponent {
    pub id: PlayerId,
    pub pet_count: u32,
    pub level_total: u32,
    /// The next time a battle against this opponent will cost no mushroom
    pub next_free_battle: Option<DateTime<Local>>,
    /// The time the opponent was chosen
    pub reroll_date: Option<DateTime<Local>>,
    pub habitat: Option<HabitatType>,
}

impl Pets {
    pub(crate) fn update(
        &mut self,
        data: &[i64],
        server_time: ServerTime,
    ) -> Result<(), SFError> {
        let mut pet_id = 0;
        for (element_idx, element) in [
            HabitatType::Shadow,
            HabitatType::Light,
            HabitatType::Earth,
            HabitatType::Fire,
            HabitatType::Water,
        ]
        .into_iter()
        .enumerate()
        {
            let info = self.habitats.get_mut(element);
            let explored = data.csiget(210 + element_idx, "pet exp", 20)?;
            info.exploration = if explored == 20 {
                HabitatExploration::Finished
            } else {
                let next_lvl =
                    data.csiget(238 + element_idx, "next exp pet lvl", 1_000)?;
                HabitatExploration::Exploring {
                    fights_won: explored,
                    next_fight_lvl: next_lvl,
                }
            };
            for (pet_pos, pet) in info.pets.iter_mut().enumerate() {
                pet_id += 1;
                pet.id = pet_id;
                pet.level =
                    data.csiget((pet_id + 1) as usize, "pet level", 0)?;
                pet.fruits_today =
                    data.csiget((pet_id + 109) as usize, "pet fruits td", 0)?;
                pet.element = element;
                pet.can_be_found =
                    pet.level == 0 && explored as usize >= pet_pos;
            }
            info.battled_opponent =
                1 == data.cget(223 + element_idx, "element ff")?;
        }

        self.total_collected = data.csiget(103, "total pets", 0)?;
        self.opponent.id = data.csiget(231, "pet opponent id", 0)?;
        self.opponent.next_free_battle =
            data.cstget(232, "next free pet fight", server_time)?;
        self.rank = data.csiget(233, "pet rank", 0)?;
        self.honor = data.csiget(234, "pet honor", 0)?;

        self.opponent.pet_count = data.csiget(235, "pet enemy count", 0)?;
        self.opponent.level_total =
            data.csiget(236, "pet enemy lvl total", 0)?;
        self.opponent.reroll_date =
            data.cstget(237, "pet enemy reroll date", server_time)?;

        update_enum_map(&mut self.atr_bonus, data.skip(250, "pet atr boni")?);
        Ok(())
    }

    pub(crate) fn update_pet_stat(&mut self, data: &[i64]) {
        match PetStats::parse(data) {
            Ok(ps) => {
                let idx = ps.id;
                if let Some(pet) =
                    self.habitats.get_mut(ps.element).pets.get_mut(idx % 20)
                {
                    pet.stats = Some(ps);
                }
            }
            Err(e) => {
                error!("Could not parse pet stats: {e}");
            }
        }
    }
}

#[derive(Debug, Default, Clone)]
#[cfg_attr(feature = "serde", derive(serde::Serialize, serde::Deserialize))]
pub struct Pet {
    pub id: u32,
    pub level: u16,
    /// The amount of fruits this pet got today
    pub fruits_today: u16,
    pub element: HabitatType,
    /// This is None until you look at your pets again
    pub stats: Option<PetStats>,
    /// Check if this pet can be found already
    pub can_be_found: bool,
}

#[derive(Debug, Default, Clone)]
#[cfg_attr(feature = "serde", derive(serde::Serialize, serde::Deserialize))]
pub struct PetStats {
    pub id: usize,
    pub level: u16,
    pub armor: u16,
    pub class: Class,
    pub attributes: EnumMap<AttributeType, u32>,
    pub bonus_attributes: EnumMap<AttributeType, u32>,
    pub min_damage: u16,
    pub max_damage: u16,
    pub element: HabitatType,
}

#[derive(Debug, Default, Clone, Copy, PartialEq, Eq, Enum, EnumIter, Hash)]
#[cfg_attr(feature = "serde", derive(serde::Serialize, serde::Deserialize))]
pub enum HabitatType {
    #[default]
    Shadow = 0,
    Light = 1,
    Earth = 2,
    Fire = 3,
    Water = 4,
}

impl From<HabitatType> for AttributeType {
    fn from(value: HabitatType) -> Self {
        match value {
            HabitatType::Water => AttributeType::Strength,
            HabitatType::Light => AttributeType::Dexterity,
            HabitatType::Earth => AttributeType::Intelligence,
            HabitatType::Shadow => AttributeType::Constitution,
            HabitatType::Fire => AttributeType::Luck,
        }
    }
}

impl HabitatType {
    pub(crate) fn from_pet_id(id: i64) -> Option<Self> {
        Some(match id {
            1..=20 => HabitatType::Shadow,
            21..=40 => HabitatType::Light,
            41..=60 => HabitatType::Earth,
            61..=80 => HabitatType::Fire,
            81..=100 => HabitatType::Water,
            _ => return None,
        })
    }

    pub(crate) fn from_typ_id(id: i64) -> Option<Self> {
        Some(match id {
            1 => HabitatType::Shadow,
            2 => HabitatType::Light,
            3 => HabitatType::Earth,
            4 => HabitatType::Fire,
            5 => HabitatType::Water,
            _ => return None,
        })
    }
}

impl PetStats {
    pub(crate) fn parse(data: &[i64]) -> Result<Self, SFError> {
        let pet_id: u32 = data.csiget(0, "pet index", 0)?;
        let mut s = Self {
            id: pet_id as usize,
            level: data.csiget(1, "pet lvl", 0)?,
            armor: data.csiget(2, "pet armor", 0)?,
            class: data.cfpuget(3, "pet class", |a| a)?,
            min_damage: data.csiget(14, "min damage", 0)?,
            max_damage: data.csiget(15, "max damage", 0)?,

            element: match data.cget(16, "pet element")? {
                0 => HabitatType::from_pet_id(i64::from(pet_id)).ok_or_else(
                    || SFError::ParsingError("det pet typ", pet_id.to_string()),
                )?,
                x => HabitatType::from_typ_id(x).ok_or_else(|| {
                    SFError::ParsingError("det pet typ", x.to_string())
                })?,
            },
            ..Default::default()
        };
        update_enum_map(&mut s.attributes, data.skip(4, "pet attrs")?);
        update_enum_map(&mut s.bonus_attributes, data.skip(9, "pet bonus")?);
        Ok(s)
    }
}

#[derive(Debug, Clone, Copy, strum::EnumCount, Default)]
#[cfg_attr(feature = "serde", derive(serde::Serialize, serde::Deserialize))]
/// The current state of the mirror
pub enum Mirror {
    /// The player is still collecting the mirror pieces
    Pieces {
        /// The amount of pieces the character has found
        amount: u8,
    },
    /// The player has found all mirror pieces and thus has a working mirror
    #[default]
    Full,
}

impl Mirror {
    pub(crate) fn parse(i: i64) -> Mirror {
        /// Bitmask to cover bits 20 to 32, which is where each bit set is one
        /// mirror piece found
        const MIRROR_PIECES_MASK: i64 = 0xFFF8_0000;

        if i & (1 << 8) != 0 {
            return Mirror::Full;
        }
        Mirror::Pieces {
            amount: (i & MIRROR_PIECES_MASK)
                .count_ones()
                .try_into()
                .unwrap_or(0),
        }
    }
}

#[derive(Debug, Clone, Copy, PartialEq, Eq)]
#[cfg_attr(feature = "serde", derive(serde::Serialize, serde::Deserialize))]
pub struct Unlockable {
    /// Something like `Dungeon-key`
    pub main_ident: i64,
    /// Would be a specification of the main ident like for which dungeon
    pub sub_ident: i64,
}

impl Unlockable {
    pub(crate) fn parse(data: &[i64]) -> Result<Vec<Unlockable>, SFError> {
        data.chunks_exact(2)
            .filter(|chunk| chunk.first().copied().unwrap_or_default() != 0)
            .map(|chunk| {
                Ok(Unlockable {
                    main_ident: chunk.cget(0, "unlockable ident")?,
                    sub_ident: chunk.cget(1, "unlockable sub ident")?,
                })
            })
            .collect()
    }
}

#[derive(Debug, Default, Clone)]
#[cfg_attr(feature = "serde", derive(serde::Serialize, serde::Deserialize))]
/// The current progress towards all achievements
pub struct Achievements(pub Vec<Achievement>);

impl Achievements {
    pub(crate) fn update(&mut self, data: &[i64]) -> Result<(), SFError> {
        self.0.clear();
        let total_count = data.len() / 2;
        if !data.len().is_multiple_of(2) {
            warn!("achievement data has the wrong length: {}", data.len());
            return Ok(());
        }

        for i in 0..total_count {
            self.0.push(Achievement {
                achieved: data.cget(i, "achievement achieved")? == 1,
                progress: data.cget(i + total_count, "achievement achieved")?,
            });
        }
        Ok(())
    }

    /// The amount of achievements, that have been earned
    #[must_use]
    pub fn owned(&self) -> u32 {
        self.0.iter().map(|a| u32::from(a.achieved)).sum()
    }
}

#[derive(Debug, Clone, Copy, PartialEq, Eq, Default)]
#[cfg_attr(feature = "serde", derive(serde::Serialize, serde::Deserialize))]
/// A small challenge you can complete in the game
pub struct Achievement {
    /// Whether or not this achievement has been completed
    pub achieved: bool,
    /// The progress of doing this achievement
    pub progress: i64,
}

#[derive(Debug, Clone)]
#[cfg_attr(feature = "serde", derive(serde::Serialize, serde::Deserialize))]
/// Contains all the items & monsters you have found in the scrapbook
pub struct ScrapBook {
    /// All the items, that this player has already collected. To check if an
    /// item is in this, you should call `equipment_ident()` on an item and see
    /// if this item contains that
    pub items: HashSet<EquipmentIdent>,
    /// All the monsters, that the player has seen already. I have only checked
    /// this once, but this should match the tavern monster id.
    // TODO: Dungeon monster ids?
    pub monster: HashSet<u16>,
}

impl ScrapBook {
    // 99% based on Hubert Lipińskis Code
    // https://github.com/HubertLipinski/sfgame-scrapbook-helper
    pub(crate) fn parse(val: &str) -> Option<ScrapBook> {
        let text = base64::Engine::decode(
            &base64::engine::general_purpose::URL_SAFE,
            val,
        )
        .ok()?;
        if text.iter().all(|a| *a == 0) {
            return None;
        }

        let mut index = 0;
        let mut items = HashSet::new();
        let mut monster = HashSet::new();

        for byte in text {
            for bit_pos in (0..=7).rev() {
                index += 1;
                let is_owned = ((byte >> bit_pos) & 1) == 1;
                if !is_owned {
                    continue;
                }
                if index < 801 {
                    // Monster
                    monster.insert(index.try_into().unwrap_or_default());
                } else if let Some(ident) = parse_scrapbook_item(index) {
                    // Items
                    if !items.insert(ident) {
                        error!(
                            "Two scrapbook positions parsed to the same ident"
                        );
                    }
                } else {
                    error!("Owned, but not parsed: {index}");
                }
            }
        }
        Some(ScrapBook { items, monster })
    }
}

#[derive(Debug, Clone, Copy, PartialEq, Eq, Hash)]
#[cfg_attr(feature = "serde", derive(serde::Serialize, serde::Deserialize))]
/// The identification of items in the scrapbook
pub struct EquipmentIdent {
    /// The class the item has and thus the wearer must have
    pub class: Option<Class>,
    /// The position at which the item is worn
    pub typ: EquipmentSlot,
    /// The model id, this is basically the "name"" of the item
    pub model_id: u16,
    /// The color variation of this item
    pub color: u8,
}

#[allow(clippy::to_string_trait_impl)]
impl ToString for EquipmentIdent {
    fn to_string(&self) -> String {
        let item_typ = self.typ.raw_id();
        let model_id = self.model_id;
        let color = self.color;

        if let Some(class) = self.class {
            let ci = class as u8 + 1;
            format!("itm{item_typ}_{model_id}_{color}_{ci}")
        } else {
            format!("itm{item_typ}_{model_id}_{color}")
        }
    }
}

#[allow(clippy::enum_glob_use)]
fn parse_scrapbook_item(index: i64) -> Option<EquipmentIdent> {
    use Class::*;
    use EquipmentSlot::*;
    let slots: [(_, _, _, &[_]); 44] = [
        (801..1011, Amulet, None, &[]),
        (1011..1051, Amulet, None, &[]),
        (1051..1211, Ring, None, &[]),
        (1211..1251, Ring, None, &[]),
        (1251..1325, Talisman, None, &[]),
        (1325..1365, Talisman, None, &[]),
        (1365..1665, Weapon, Some(Warrior), &[]),
        (1665..1705, Weapon, Some(Warrior), &[]),
        (1705..1805, Shield, Some(Warrior), &[]),
        (1805..1845, Shield, Some(Warrior), &[]),
        (1845..1945, BreastPlate, Some(Warrior), &[]),
        (1945..1985, BreastPlate, Some(Warrior), &[1954, 1955]),
        (1985..2085, FootWear, Some(Warrior), &[]),
        (2085..2125, FootWear, Some(Warrior), &[2094, 2095]),
        (2125..2225, Gloves, Some(Warrior), &[]),
        (2225..2265, Gloves, Some(Warrior), &[2234, 2235]),
        (2265..2365, Hat, Some(Warrior), &[]),
        (2365..2405, Hat, Some(Warrior), &[2374, 2375]),
        (2405..2505, Belt, Some(Warrior), &[]),
        (2505..2545, Belt, Some(Warrior), &[2514, 2515]),
        (2545..2645, Weapon, Some(Mage), &[]),
        (2645..2685, Weapon, Some(Mage), &[]),
        (2685..2785, BreastPlate, Some(Mage), &[]),
        (2785..2825, BreastPlate, Some(Mage), &[2794, 2795]),
        (2825..2925, FootWear, Some(Mage), &[]),
        (2925..2965, FootWear, Some(Mage), &[2934, 2935]),
        (2965..3065, Gloves, Some(Mage), &[]),
        (3065..3105, Gloves, Some(Mage), &[3074, 3075]),
        (3105..3205, Hat, Some(Mage), &[]),
        (3205..3245, Hat, Some(Mage), &[3214, 3215]),
        (3245..3345, Belt, Some(Mage), &[]),
        (3345..3385, Belt, Some(Mage), &[3354, 3355]),
        (3385..3485, Weapon, Some(Scout), &[]),
        (3485..3525, Weapon, Some(Scout), &[]),
        (3525..3625, BreastPlate, Some(Scout), &[]),
        (3625..3665, BreastPlate, Some(Scout), &[3634, 3635]),
        (3665..3765, FootWear, Some(Scout), &[]),
        (3765..3805, FootWear, Some(Scout), &[3774, 3775]),
        (3805..3905, Gloves, Some(Scout), &[]),
        (3905..3945, Gloves, Some(Scout), &[3914, 3915]),
        (3945..4045, Hat, Some(Scout), &[]),
        (4045..4085, Hat, Some(Scout), &[4054, 4055]),
        (4085..4185, Belt, Some(Scout), &[]),
        (4185..4225, Belt, Some(Scout), &[4194, 4195]),
    ];

    let mut is_epic = true;
    #[allow(clippy::cast_possible_truncation, clippy::cast_sign_loss)]
    for (range, typ, class, ignore) in slots {
        is_epic = !is_epic;
        if !range.contains(&index) {
            continue;
        }
        if ignore.contains(&index) {
            return None;
        }

        let relative_pos = index - range.start + 1;

        let color = match relative_pos % 10 {
            _ if typ == Talisman || is_epic => 1,
            0 => 5,
            1..=5 => relative_pos % 10,
            _ => relative_pos % 10 - 5,
        } as u8;

        let model_id = match () {
            () if is_epic => relative_pos + 49,
            () if typ == Talisman => relative_pos,
            () if relative_pos % 5 != 0 => relative_pos / 5 + 1,
            () => relative_pos / 5,
        } as u16;

        return Some(EquipmentIdent {
            class,
            typ,
            model_id,
            color,
        });
    }
    None
}<|MERGE_RESOLUTION|>--- conflicted
+++ resolved
@@ -194,7 +194,6 @@
     Fruit(HabitatType),
 
     #[default]
-<<<<<<< HEAD
     Unknown,
 }
 
@@ -220,9 +219,6 @@
             _ => HellevatorMonsterRewardTyp::Unknown,
         }
     }
-=======
-    Unknown = 99,
->>>>>>> 90dc743b
 }
 
 #[derive(Debug, Default, Clone)]
