--- conflicted
+++ resolved
@@ -53,13 +53,9 @@
 
 The `SimpleSession` is not optimal for more complex usecases. For these, have a
 look at `Session::new()` & `GameState::new()` to handle session and gamestate
-<<<<<<< HEAD
-seperately.
+separately.
 
 For more useful examples, you can look at the `examples/` folder.
-=======
-separately
->>>>>>> b6bf69e4
 
 ## Installation
 
@@ -96,15 +92,11 @@
 
 ## Performance
 
-<<<<<<< HEAD
-Performace should not matter to you, as you are not supposed to run this
+Performance should not matter to you, as you are not supposed to run this
 library on a scale, where you have to think about this. Disregarding this fact,
 this library is build with high scalabillity and low resource usage in mind.
 Parsing the login gamestate will take < 1ms on my machine with full updates
 after that taking < 100µs.
-=======
-Performance should not matter to you, as you are not supposed to run this library on a scale, where you have to think about this. Disregarding this fact, this library is build with high scalabillity and low resource usage in mind. Parsing the login gamestate will take < 1ms on my machine with full updates after that taking < 100µs.
->>>>>>> b6bf69e4
 
 Everything is parsed into the exact datatype, that is expected, which also
 catches weird, or unexpected errors compared to just i64ing every int. A lot
